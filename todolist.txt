--- conflicted
+++ resolved
@@ -27,19 +27,9 @@
 All in ARIESRecoveryManager.java
 
 - restart()
-<<<<<<< HEAD
-- restartAnalysis(): ALL NOT TESTED
-    * Transaction Operations :: Part Records (NOT DONE, not sure on what to do with undoPart)
-    * Transaction Operations :: Page Records (NOT DONE on individual functionalities)
-    * Transaction Status Change Records (DONE)
-    * Checkpoint Records (DONE)
-    * Final Cleanup (DONE)
-- restartRedo() : testRestartRedo() PASSED
-=======
 - restartAnalysis(): 
     DONE
-- restartRedo() : testRestartRedo() passes but function still conceptually a bit wrong
->>>>>>> f066b12d00d8e233672f707b4a5fd8af13c56e73
+- restartRedo() : testRestartRedo() PASSED
     * Added helper function redoTheLogRecord() to be iterated per log record.
     * Added check for situations when we don't undo [DONE]
 	* page in DPT [DONE]
